# -*- coding: utf-8 -*-
#
#  config.py - Global Mycodo settings
#
import binascii
from datetime import timedelta

import os
from flask_babel import lazy_gettext

<<<<<<< HEAD
MYCODO_VERSION = '6.4.7'
ALEMBIC_VERSION = '15bd5d08a4f0'
=======
MYCODO_VERSION = '7.0.0'
ALEMBIC_VERSION = '90wvmtnznxb8'
>>>>>>> 4dea7bab

#  FORCE_UPGRADE_MASTER
#  Set True to enable upgrading to the master branch of the Mycodo repository.
#  Set False to enable upgrading to the latest Release version (default).
#  Do not use this feature unless you know what you're doing or have been
#  instructed to do so, as it can really mess up your system.
FORCE_UPGRADE_MASTER = False

# Final release for each major version number
# Used to determine proper upgrade page to display
FINAL_RELEASES = ['5.7.3', '6.4.7']

LANGUAGES = {
    'en': 'English',
    'de': 'Deutsche (German)',
    'es': 'Español (Spanish)',
    'fr': 'Français (French)',
    'it': 'Italiano (Italian)',
    'pt': 'Português (Portuguese)',
    'ru': 'русский язык (Russian)',
    'zh': '中文 (Chinese)'
}

# LCD info
LCD_INFO = {
    '16x2_generic': {
        'name': lazy_gettext('Generic 16x2'),
        'dependencies_module': []
    },
    '16x4_generic': {
        'name': lazy_gettext('Generic 16x4'),
        'dependencies_module': []
    },
    '128x32_pioled': {
        'name': lazy_gettext('PiOLED 128x32'),
        'dependencies_module': [
            ('pip-pypi', 'PIL', 'Pillow'),
            ('pip-pypi', 'Adafruit_GPIO', 'Adafruit_GPIO'),
            ('pip-pypi', 'Adafruit_PureIO', 'Adafruit_PureIO'),
            ('pip-git', 'Adafruit_SSD1306', 'git://github.com/adafruit/Adafruit_Python_SSD1306.git#egg=adafruit-ssd1306')
        ]
    }
}

# Math form dropdown
LCDS = [
    ('16x2_generic', LCD_INFO['16x2_generic']['name']),
    ('16x4_generic', LCD_INFO['16x4_generic']['name']),
    ('128x32_pioled', LCD_INFO['128x32_pioled']['name'])
]

# Math info
MATH_INFO = {
    'average': {
        'name': lazy_gettext('Average (Multiple Inputs)'),
        'dependencies_module': [],
        'enable_measurements_select': True,
        'measure': {}
    },
    'average_single': {
        'name': lazy_gettext('Average (Single Input)'),
        'dependencies_module': [],
        'enable_measurements_select': False,
        'enable_measurements_convert': True,
        'measure': {}
    },
    'difference': {
        'name': lazy_gettext('Difference'),
        'dependencies_module': [],
        'enable_measurements_select': True,
        'measure': {}
    },
    'equation': {
        'name': lazy_gettext('Equation'),
        'dependencies_module': [],
        'enable_measurements_select': True,
        'measure': {}
    },
    'humidity': {
        'name': lazy_gettext('Humidity (Wet/Dry-Bulb)'),
        'dependencies_module': [],
        'enable_measurements_convert': True,
        'measure': {
            0: {
                'measurement': 'humidity',
                'unit': 'percent'
            },
            1: {
                'measurement': 'humidity_ratio',
                'unit': 'kg_kg'
            },
            2: {
                'measurement': 'specific_enthalpy',
                'unit': 'kJ_kg'
            },
            3: {
                'measurement': 'specific_volume',
                'unit': 'm3_kg'
            }
        }
    },
    'statistics': {
        'name': lazy_gettext('Statistics'),
        'dependencies_module': [],
        'enable_single_measurement_select': True,
        'measure': {
            0: {
                'measurement': '',
                'unit': '',
                'name': 'Mean'
            },
            1: {
                'measurement': '',
                'unit': '',
                'name': 'Median'
            },
            2: {
                'measurement': '',
                'unit': '',
                'name': 'Minimum'
            },
            3: {
                'measurement': '',
                'unit': '',
                'name': 'Maximum'
            },
            4: {
                'measurement': '',
                'unit': '',
                'name': 'Standard Deviation'
            },
            5: {
                'measurement': '',
                'unit': '',
                'name': 'St. Dev. of Mean (upper)'
            },
            6: {
                'measurement': '',
                'unit': '',
                'name': 'St. Dev. of Mean (lower)'
            }
        }
    },
    'verification': {
        'name': lazy_gettext('Verification'),
        'dependencies_module': [],
        'enable_measurements_select': True,
        'measure': {}
    },
    'vapor_pressure_deficit': {
        'name': lazy_gettext('Vapor Pressure Deficit'),
        'dependencies_module': [],
        'enable_measurements_select': False,
        'measure': {
            0: {
                'measurement': 'vapor_pressure_deficit',
                'unit': 'Pa'
            }
        }
    }
}

# Math form dropdown
MATHS = [
    ('average', MATH_INFO['average']['name']),
    ('average_single',MATH_INFO['average']['name']),
    ('difference', MATH_INFO['average']['name']),
    ('equation', MATH_INFO['average']['name']),
    ('statistics', MATH_INFO['average']['name']),
    ('humidity', MATH_INFO['average']['name']),
    ('verification', MATH_INFO['average']['name']),
    ('vapor_pressure_deficit', MATH_INFO['average']['name'])
]

# Method info
METHOD_INFO = {
    'Date': {
        'name': lazy_gettext('Time/Date'),
        'dependencies_module': []
    },
    'Duration': {
        'name': lazy_gettext('Duration'),
        'dependencies_module': []
    },
    'Daily': {
        'name': lazy_gettext('Daily (Time-Based)'),
        'dependencies_module': []
    },
    'DailySine': {
        'name': lazy_gettext('Daily (Sine Wave)'),
        'dependencies_module': []
    },
    'DailyBezier': {
        'name': lazy_gettext('Daily (Bezier Curve)'),
        'dependencies_module': [
            ('apt', 'python3-numpy', 'python3-numpy')
        ]
    }
}

# Method form dropdown
METHODS = [
    ('Date', METHOD_INFO['Date']['name']),
    ('Duration', METHOD_INFO['Duration']['name']),
    ('Daily', METHOD_INFO['Daily']['name']),
    ('DailySine', METHOD_INFO['DailySine']['name']),
    ('DailyBezier', METHOD_INFO['DailyBezier']['name'])
]

# Outputs
OUTPUT_INFO = {
    'wired': {
        'name': lazy_gettext('On/Off (GPIO)'),
        'dependencies_module': [],
        'measure': {
            'duration_time': {'s': {0: {}}}
        }},
    'pwm': {
        'name': lazy_gettext('PWM (GPIO)'),
        'dependencies_module': [],
        'measure': {
            'duty_cycle': {'percent': {0: {}}}
        }},
    'wireless_rpi_rf': {
        'name': lazy_gettext('Wireless 315/433MHz LPD/SRD (rpi-rf)'),
        'dependencies_module': [
            ('pip-pypi', 'rpi_rf', 'rpi_rf')
        ],
        'measure': {
            'duration_time': {'s': {0: {}}}
        }},
    'command': {
        'name': lazy_gettext('On/Off (Linux Command)'),
        'dependencies_module': [],
        'measure': {
            'duration_time': {'s': {0: {}}}
        }},
    'command_pwm': {
        'name': lazy_gettext('PWM (Linux Command)'),
        'dependencies_module': [],
        'measure': {
            'duty_cycle': {'percent': {0: {}}}
        }},
    'python': {
        'name': lazy_gettext('On/Off (Python Command)'),
        'dependencies_module': [],
        'measure': {
            'duration_time': {'s': {0: {}}}
        }},
    'python_pwm': {
        'name': lazy_gettext('PWM (Python Command)'),
        'dependencies_module': [],
        'measure': {
            'duty_cycle': {'percent': {0: {}}}
        }},
    'atlas_ezo_pmp': {
        'name': lazy_gettext('Atlas EZO-PMP'),
        'dependencies_module': [],
        'measure': {
            'volume': {'ml': {0: {}}}
        }}
}

# Output form dropdown
OUTPUTS = [
    ('wired,GPIO', OUTPUT_INFO['wired']['name']),
    ('pwm,GPIO', OUTPUT_INFO['pwm']['name']),
    ('command,GPIO', OUTPUT_INFO['command']['name']),
    ('command_pwm,GPIO', OUTPUT_INFO['command_pwm']['name']),
    ('python,GPIO', OUTPUT_INFO['python']['name']),
    ('python_pwm,GPIO', OUTPUT_INFO['python_pwm']['name']),
    ('wireless_rpi_rf,GPIO', OUTPUT_INFO['wireless_rpi_rf']['name']),
    ('atlas_ezo_pmp,I2C', '{} ({})'.format(
        OUTPUT_INFO['atlas_ezo_pmp']['name'], lazy_gettext('I2C'))),
    ('atlas_ezo_pmp,UART', '{} ({})'.format(
        OUTPUT_INFO['atlas_ezo_pmp']['name'], lazy_gettext('UART')))
]

PID_INFO = {
    'measure': {
        0: {
            'measurement': '',
            'unit': '',
            'name': 'Setpoint',
            'measurement_type': 'setpoint'
        },
        1: {
            'measurement': '',
            'unit': '',
            'name': 'Setpoint Band (Min)',
            'measurement_type': 'setpoint'
        },
        2: {
            'measurement': '',
            'unit': '',
            'name': 'Setpoint Band (Max)',
            'measurement_type': 'setpoint'
        },
        3: {
            'measurement': 'pid_p_value',
            'unit': 'pid_value',
            'name': 'P-value'
        },
        4: {
            'measurement': 'pid_i_value',
            'unit': 'pid_value',
            'name': 'I-value'
        },
        5: {
            'measurement': 'pid_d_value',
            'unit': 'pid_value',
            'name': 'D-value'
        },
        6: {
            'measurement': 'duration_time',
            'unit': 's',
            'name': 'Output Duration'
        },
        7: {
            'measurement': 'duty_cycle',
            'unit': 'percent',
            'name': 'Output Duty Cycle'
        }
    }
}

# Calibration
CALIBRATION_INFO = {
    'CALIBRATE_DS_TYPE': {
        'name': lazy_gettext('DS-Type Sensor Calibration'),
        'dependencies_module': [
            ('pip-pypi', 'w1thermsensor', 'w1thermsensor')
        ]
    }
}

# Conditional controllers
CONDITIONAL_CONDITIONS = [
    ('measurement', lazy_gettext('Measurement')),
    ('gpio_state', lazy_gettext('GPIO State'))
]

FUNCTION_TYPES = [
    ('function_spacer', 'Spacer', lazy_gettext('Function: Spacer')),
    ('function_actions', 'Actions', lazy_gettext('Function: Execute Actions')),
    ('conditional_conditional', 'Conditional', lazy_gettext('Conditional: Conditional')),
    ('pid_pid', 'PID', lazy_gettext('PID: PID Controller')),
    ('trigger_edge', 'Edge', lazy_gettext('Trigger: Edge')),
    ('trigger_output', 'Output (On/Off)', lazy_gettext('Trigger: Output (On/Off)')),
    ('trigger_output_duration', 'Output (On Duration)', lazy_gettext('Trigger: Output (On Duration)')),
    ('trigger_output_pwm', 'Output (PWM)', lazy_gettext('Trigger: Output (PWM)')),
    ('trigger_timer_daily_time_point', 'Timer (Daily Point)', lazy_gettext('Trigger: Timer (Daily Point)')),
    ('trigger_timer_daily_time_span', 'Timer (Daily Span)', lazy_gettext('Trigger: Timer (Daily Span)')),
    ('trigger_timer_duration', 'Timer (Duration)', lazy_gettext('Trigger: Timer (Duration)')),
    ('trigger_run_pwm_method', 'Run PWM Method', lazy_gettext('Trigger: Run PWM Method')),
    ('trigger_sunrise_sunset', 'Sunrise/Sunset', lazy_gettext('Trigger: Sunrise/Sunset'))
]

# Conditional actions
FUNCTION_ACTIONS = [
    ('pause_actions', lazy_gettext('Pause Actions')),
    ('output', lazy_gettext('Output (Duration)')),
    ('output_pwm', lazy_gettext('Output (Duty Cycle)')),
    ('command', lazy_gettext('Execute Command')),
    ('activate_controller', lazy_gettext('Activate Controller')),
    ('deactivate_controller', lazy_gettext('Deactivate Controller')),
    ('pause_pid', lazy_gettext('PID Pause')),
    ('resume_pid', lazy_gettext('PID Resume')),
    ('method_pid', lazy_gettext('PID Set Method')),
    ('setpoint_pid', lazy_gettext('PID Set Setpoint')),
    ('email', lazy_gettext('Email Notification')),
    ('flash_lcd_off', lazy_gettext('LCD Flashing Off')),
    ('flash_lcd_on', lazy_gettext('LCD Flashing On')),
    ('lcd_backlight_off', lazy_gettext('LCD Backlight Off')),
    ('lcd_backlight_on', lazy_gettext('LCD Backlight On')),
    ('photo', lazy_gettext('Capture Photo')),

    # TODO: These have been disabled until they can be properly tested
    # ('photo_email', lazy_gettext('Email Photo')),
    # ('video', lazy_gettext('Video')),
    # ('video_email', lazy_gettext('Email Video'))
]

# Calibration
CALIBRATION_DEVICES = [
    ('setup_atlas_ph', 'Atlas Scientific pH Sensor'),
    ('setup_ds_resolution', 'DS-Type Temperature Sensors (e.g. DS18B20)')
]

# User Roles
USER_ROLES = [
    dict(id=1, name='Admin',
         edit_settings=True, edit_controllers=True, edit_users=True,
         view_settings=True, view_camera=True, view_stats=True, view_logs=True),
    dict(id=2, name='Editor',
         edit_settings=True, edit_controllers=True, edit_users=False,
         view_settings=True, view_camera=True, view_stats=True, view_logs=True),
    dict(id=3, name='Monitor',
         edit_settings=False, edit_controllers=False, edit_users=False,
         view_settings=True, view_camera=True, view_stats=True, view_logs=True),
    dict(id=4, name='Guest',
         edit_settings=False, edit_controllers=False, edit_users=False,
         view_settings=False, view_camera=False, view_stats=False, view_logs=False),
    dict(id=5, name='Kiosk',
         edit_settings=False, edit_controllers=False, edit_users=False,
         view_settings=False, view_camera=True, view_stats=True, view_logs=False)
]

# Web UI themes
THEMES = [
    ('cerulean', 'Cerulean'),
    ('cosmo', 'Cosmo'),
    ('cyborg', 'Cyborg'),
    ('darkly', 'Darkly'),
    ('flatly', 'Flatly'),
    ('journal', 'Journal'),
    ('literia', 'Literia'),
    ('lumen', 'Lumen'),
    ('lux', 'Lux'),
    ('materia', 'Materia'),
    ('minty', 'Minty'),
    ('pulse', 'Pulse'),
    ('sandstone', 'Sandstone'),
    ('simplex', 'Simplex'),
    ('slate', 'Slate'),
    ('solar', 'Solar'),
    ('spacelab', 'Spacelab'),
    ('superhero', 'Superhero'),
    ('united', 'United'),
    ('yeti', 'Yeti')
]

THEMES_DARK = ['cyborg', 'darkly', 'slate', 'solar', 'superhero']

# Install path, the parent directory this script resides
INSTALL_DIRECTORY = os.path.dirname(os.path.realpath(__file__)) + '/..'

# SQLite3 databases that stores users and settings
DATABASE_PATH = os.path.join(INSTALL_DIRECTORY, 'databases')
SQL_DATABASE_MYCODO = os.path.join(DATABASE_PATH, 'mycodo.db')
MYCODO_DB_PATH = 'sqlite:///' + SQL_DATABASE_MYCODO

# File paths/logging
USAGE_REPORTS_PATH = os.path.join(INSTALL_DIRECTORY, 'output_usage_reports')
DEPENDENCY_INIT_FILE = os.path.join(INSTALL_DIRECTORY, '.dependency')
UPGRADE_INIT_FILE = os.path.join(INSTALL_DIRECTORY, '.upgrade')
BACKUP_PATH = '/var/Mycodo-backups'  # Where Mycodo backups are stored
LOG_PATH = '/var/log/mycodo'  # Where generated logs are stored
LOGIN_LOG_FILE = os.path.join(LOG_PATH, 'login.log')
DAEMON_LOG_FILE = os.path.join(LOG_PATH, 'mycodo.log')
KEEPUP_LOG_FILE = os.path.join(LOG_PATH, 'mycodokeepup.log')
BACKUP_LOG_FILE = os.path.join(LOG_PATH, 'mycodobackup.log')
DEPENDENCY_LOG_FILE = os.path.join(LOG_PATH, 'mycododependency.log')
UPGRADE_LOG_FILE = os.path.join(LOG_PATH, 'mycodoupgrade.log')
RESTORE_LOG_FILE = os.path.join(LOG_PATH, 'mycodorestore.log')
HTTP_ACCESS_LOG_FILE = '/var/log/nginx/access.log'
HTTP_ERROR_LOG_FILE = '/var/log/nginx/error.log'

# Lock files
LOCK_PATH = '/var/lock'
ATLAS_PH_LOCK_FILE = os.path.join(LOCK_PATH, 'sensor-atlas-ph.pid')
FRONTEND_PID_FILE = os.path.join(LOCK_PATH, 'mycodoflask.pid')
DAEMON_PID_FILE = os.path.join(LOCK_PATH, 'mycodo.pid')
LOCK_FILE_STREAM = os.path.join(LOCK_PATH, 'mycodo-camera-stream.pid')

# Remote admin
STORED_SSL_CERTIFICATE_PATH = os.path.join(
    INSTALL_DIRECTORY, 'mycodo/mycodo_flask/ssl_certs/remote_admin')

# Camera
CAMERA_LIBRARIES = [
    'picamera',
    'fswebcam'
]
PATH_CAMERAS = os.path.join(INSTALL_DIRECTORY, 'cameras')

# Notes
PATH_NOTE_ATTACHMENTS = os.path.join(INSTALL_DIRECTORY, 'note_attachments')

# Influx sensor/device measurement database
INFLUXDB_HOST = 'localhost'
INFLUXDB_PORT = 8086
INFLUXDB_USER = 'mycodo'
INFLUXDB_PASSWORD = 'mmdu77sj3nIoiajjs'
INFLUXDB_DATABASE = 'mycodo_db'

# Anonymous statistics
STATS_INTERVAL = 86400
STATS_HOST = 'fungi.kylegabriel.com'
STATS_PORT = 8086
STATS_USER = 'mycodo_stats'
STATS_PASSWORD = 'Io8Nasr5JJDdhPOj32222'
STATS_DATABASE = 'mycodo_stats'
STATS_CSV = os.path.join(DATABASE_PATH, 'statistics.csv')
ID_FILE = os.path.join(DATABASE_PATH, 'statistics.id')

# Login restrictions
LOGIN_ATTEMPTS = 5
LOGIN_BAN_SECONDS = 600  # 10 minutes

# Check for upgrade every 2 days (if enabled)
UPGRADE_CHECK_INTERVAL = 172800


class ProdConfig(object):
    """ Production Configuration """
    SQL_DATABASE_MYCODO = os.path.join(DATABASE_PATH, 'mycodo.db')
    MYCODO_DB_PATH = 'sqlite:///' + SQL_DATABASE_MYCODO
    SQLALCHEMY_DATABASE_URI = 'sqlite:///' + SQL_DATABASE_MYCODO
    SQLALCHEMY_TRACK_MODIFICATIONS = False

    REMEMBER_COOKIE_DURATION = timedelta(days=90)

    # Ensure file containing the Flask secret_key exists
    FLASK_SECRET_KEY_PATH = os.path.join(DATABASE_PATH, 'flask_secret_key')
    if not os.path.isfile(FLASK_SECRET_KEY_PATH):
        secret_key = binascii.hexlify(os.urandom(32)).decode()
        with open(FLASK_SECRET_KEY_PATH, 'w') as file:
            file.write(secret_key)
    SECRET_KEY = open(FLASK_SECRET_KEY_PATH, 'rb').read()


class TestConfig(object):
    """ Testing Configuration """
    SQLALCHEMY_DATABASE_URI = 'sqlite://'  # in-memory db only. tests drop the tables after they run
    SQLALCHEMY_TRACK_MODIFICATIONS = False

    RATELIMIT_ENABLED = False
    SECRET_KEY = '1234'
    TESTING = True
    DEBUG = True<|MERGE_RESOLUTION|>--- conflicted
+++ resolved
@@ -8,13 +8,8 @@
 import os
 from flask_babel import lazy_gettext
 
-<<<<<<< HEAD
-MYCODO_VERSION = '6.4.7'
-ALEMBIC_VERSION = '15bd5d08a4f0'
-=======
 MYCODO_VERSION = '7.0.0'
 ALEMBIC_VERSION = '90wvmtnznxb8'
->>>>>>> 4dea7bab
 
 #  FORCE_UPGRADE_MASTER
 #  Set True to enable upgrading to the master branch of the Mycodo repository.
