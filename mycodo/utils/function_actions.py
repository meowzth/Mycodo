--- conflicted
+++ resolved
@@ -1183,13 +1183,10 @@
             message = action_system_restart(message)
         elif cond_action.action_type == 'system_shutdown':
             message = action_system_shutdown(message)
-<<<<<<< HEAD
         elif cond_action.action_type == 'webhook':
             message = action_webhook(logger_actions, cond_action, message)
-=======
         elif cond_action.action_type == 'mqtt_publish':
             message = action_mqtt_publish(cond_action, message, value=value)
->>>>>>> af481205
 
     except Exception:
         logger_actions.exception("Error triggering action:")
