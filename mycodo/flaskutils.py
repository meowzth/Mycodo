--- conflicted
+++ resolved
@@ -1323,13 +1323,8 @@
 
                     (sensor.device_type == 'moistsensor' and
                     formModPID.modMeasureType.data not in ['temperature',
-<<<<<<< HEAD
-                                                           'humidity',
-                                                           'dewpoint']) or
-=======
                                                            'lux',
                                                            'moisture']) or
->>>>>>> 6b0e317e
                     
                     (sensor.device_type == 'presssensor' and
                     formModPID.modMeasureType.data not in ['temperature',
@@ -1840,11 +1835,6 @@
             elif formAddSensor.sensor.data == 'K30':
                 new_sensor.device_type = 'co2sensor'
                 new_sensor.location = 'Tx/Rx'
-
-            # Moisture
-            elif formAddSensor.sensor.data == 'CHIRP':
-                new_sensor.device_type = 'moistsensor'
-                new_sensor.location = '0x20'
             
             # Pressure
             elif formAddSensor.sensor.data in ['BME280', 'BMP']:
