--- conflicted
+++ resolved
@@ -10,11 +10,8 @@
 
 ### Features
 
-<<<<<<< HEAD
+ - Add Input: CCS811 (without temperature) ([#992](https://github.com/kizniche/mycodo/issues/992))
  - Add Input: MQTT Subscribe (JSON payload)
-=======
- - Add Input: CCS811 (without temperature) ([#992](https://github.com/kizniche/mycodo/issues/992))
->>>>>>> 76910ad8
  - Add Output: Grove I2C Motor Driver (TB6612FNG, Board v1.0)
  - Make Enable Pin optional for L298N Output
 
